--- conflicted
+++ resolved
@@ -30,24 +30,6 @@
 - Future phases add persistence, public APIs, frontend, and multi-agent extensions—design seams with that roadmap in mind without building them prematurely ([Mission Statement](docs/mission.md)).
 - Chat transport has migrated to WebSockets (`GET /api/chat/ws`); SSE endpoints were removed, and tests rely on `vitest-websocket-mock`/`mock-socket` for client flows.
 
-<<<<<<< HEAD
-## Active Technologies
-- **TypeScript 5.x** (Node.js ≥20): Full workspace (server, client, shared packages)
-- **PostgreSQL via Prisma**: LangGraph checkpoints persist message metadata via `HumanMessage.additional_kwargs` (spec 016-metadata-autonomous-messages)
-- **LangChain Core 0.3.77**: `HumanMessage`, `isHumanMessage`, `BaseMessage`, `additional_kwargs` for metadata storage
-- **LangGraph 0.4.9**: `Annotation.Root`, `messagesStateReducer`, PostgreSQL checkpoint persistence
-- **Metadata-Based Autonomous Messages** (spec 016): 
-  - Autonomous timer infrastructure (spec 009) triggers follow-ups via `HumanMessage` with `additional_kwargs.synthetic === true`
-  - Natural language prompts replace meta-commentary (TRIGGER_PROMPTS constant maps trigger types to contextual prompts)
-  - Memory retrieval uses real user context (backward iteration to find last non-synthetic message, conversation summary fallback)
-  - Thread history APIs filter synthetic messages using metadata checks (no content pattern matching)
-  - See ADR 010 for architecture rationale and implementation patterns
-
-## Recent Changes
-- **016-metadata-autonomous-messages**: Metadata-first architecture for autonomous messages (HumanMessage.additional_kwargs storage, LangGraph checkpoint persistence, type-safe metadata, clean thread history, relevant memory retrieval)
-
-=======
->>>>>>> a26c94e8
 ## Client-side state persistence
 
 Cerebrobot uses browser `localStorage` to persist UI state across sessions:
@@ -89,6 +71,13 @@
 - localStorage keys prefixed with `cerebrobot:` to avoid conflicts with other apps
 - Clear state on logout/reset via hooks (they handle cleanup)
 
+## Active Technologies
+- TypeScript 5.x (Node.js ≥20) (016-metadata-autonomous-messages)
+- PostgreSQL via Prisma (LangGraph checkpoints persist message metadata) (016-metadata-autonomous-messages)
+
+## Recent Changes
+- 016-metadata-autonomous-messages: Added TypeScript 5.x (Node.js ≥20)
+
 ## Working cadence for agents
 1. Read the roadmap, tech stack, and style guides before coding; keep them open for cross-checks ([Tech Stack Guardrails](docs/tech-stack.md), [Engineering Best Practices](docs/best-practices.md), [TypeScript Code Style](docs/code-style.md)).
 2. Use **SequentialThinking** MCP server to plan multi-step tasks and validate approach before implementation (Constitution Principle VIII).
